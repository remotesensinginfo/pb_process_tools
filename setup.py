#!/usr/bin/env python
"""
Setup script for pb_process_tools. Use like this for Unix:

$ python setup.py install

"""
# This file is part of 'pb_process_tools'
# A set of utilities for batch processing data.
#
# Copyright 2018 Pete Bunting
#
# Licensed under the Apache License, Version 2.0 (the "License");
# you may not use this file except in compliance with the License.
# You may obtain a copy of the License at
#
#    http://www.apache.org/licenses/LICENSE-2.0
#
# Unless required by applicable law or agreed to in writing, software
# distributed under the License is distributed on an "AS IS" BASIS,
# WITHOUT WARRANTIES OR CONDITIONS OF ANY KIND, either express or implied.
# See the License for the specific language governing permissions and
# limitations under the License.
#
#
# Purpose:  install software.
#
# Author: Pete Bunting
# Email: pfb@aber.ac.uk
# Date: 14/11/2018
# Version: 1.0
#
# History:
# Version 1.0 - Created.

import setuptools
import os

setuptools.setup(name='pb_process_tools',
<<<<<<< HEAD
    version='3.0.0',
=======
    version='2.1.0',
>>>>>>> faabed77
    description='Tools for batch processing data, including on HPC cluster with slurm.',
    author='Pete Bunting',
    author_email='petebunting@mac.com',
    include_package_data=True,
    packages=['pbprocesstools'],
    package_dir={'pbprocesstools': 'pbprocesstools'},
    data_files=[(os.path.join('share','pbprocesstools'),
                [os.path.join('share','loggingconfig.json')])],
    license='LICENSE.txt',
    install_requires=['sqlalchemy', 'tqdm'],
    url='https://github.com/remotesensinginfo/pb_process_tools',
    classifiers=['Intended Audience :: Developers',
                 'Operating System :: OS Independent',
                 'Programming Language :: Python :: 3',
                 'Programming Language :: Python :: 3.2',
                 'Programming Language :: Python :: 3.3',
                 'Programming Language :: Python :: 3.4',
                 'Programming Language :: Python :: 3.5',
                 'Programming Language :: Python :: 3.6',
                 'Programming Language :: Python :: 3.7',
                 'Programming Language :: Python :: 3.8',
                 'Programming Language :: Python :: 3.9'])<|MERGE_RESOLUTION|>--- conflicted
+++ resolved
@@ -37,11 +37,7 @@
 import os
 
 setuptools.setup(name='pb_process_tools',
-<<<<<<< HEAD
-    version='3.0.0',
-=======
-    version='2.1.0',
->>>>>>> faabed77
+    version='3.1.0',
     description='Tools for batch processing data, including on HPC cluster with slurm.',
     author='Pete Bunting',
     author_email='petebunting@mac.com',
